--- conflicted
+++ resolved
@@ -1,10 +1,6 @@
 [project]
 name = "devops-mcps"
-<<<<<<< HEAD
 version = "0.6.0"
-=======
-version = "0.5.9"
->>>>>>> 2c34e743
 description = "A FastMCP-based MCP server for DevOps"
 authors = [{ name = "Jien Huang", email = "huangjien@gmail.com" }]
 readme = "README.md"
